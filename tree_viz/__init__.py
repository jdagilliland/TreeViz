--- conflicted
+++ resolved
@@ -174,8 +174,6 @@
             outfname = outbasename + '.asc'
             open(outfname,'wb').write(lineage.get_ascii())
 
-<<<<<<< HEAD
-=======
     def tab_classification(self,
             lst_lineages,
             **kwarg):
@@ -206,7 +204,6 @@
         write_tabfile(fname_tab, self.lst_dict_tab_entries)
         return lst_tpl_lineageid
 
->>>>>>> f686c045
     def find_distant_subtrees(self,
             root_node=None,
             dist_lim=4):
